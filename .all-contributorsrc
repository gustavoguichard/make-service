{
  "projectName": "make-service",
  "projectOwner": "gustavoguichard",
  "files": [
    "README.md"
  ],
  "commitType": "docs",
  "commitConvention": "angular",
  "contributorsPerLine": 7,
  "contributors": [
    {
      "login": "gustavoguichard",
      "name": "Guga Guichard",
      "avatar_url": "https://avatars.githubusercontent.com/u/566971?v=4",
      "profile": "https://github.com/gustavoguichard",
      "contributions": [
        "code",
        "projectManagement",
        "promotion",
        "maintenance",
        "doc",
        "bug",
        "infra",
        "question",
        "research",
        "review",
        "ideas",
        "example"
      ]
    },
    {
<<<<<<< HEAD
      "login": "diogob",
      "name": "Diogo Biazus",
      "avatar_url": "https://avatars.githubusercontent.com/u/20662?v=4",
      "profile": "https://github.com/diogob",
      "contributions": [
        "code"
=======
      "login": "danielweinmann",
      "name": "Daniel Weinmann",
      "avatar_url": "https://avatars.githubusercontent.com/u/204765?v=4",
      "profile": "https://www.linkedin.com/in/danielweinmann",
      "contributions": [
        "code",
        "promotion",
        "ideas",
        "doc",
        "bug"
>>>>>>> 859d13a2
      ]
    }
  ]
}<|MERGE_RESOLUTION|>--- conflicted
+++ resolved
@@ -29,14 +29,6 @@
       ]
     },
     {
-<<<<<<< HEAD
-      "login": "diogob",
-      "name": "Diogo Biazus",
-      "avatar_url": "https://avatars.githubusercontent.com/u/20662?v=4",
-      "profile": "https://github.com/diogob",
-      "contributions": [
-        "code"
-=======
       "login": "danielweinmann",
       "name": "Daniel Weinmann",
       "avatar_url": "https://avatars.githubusercontent.com/u/204765?v=4",
@@ -47,7 +39,15 @@
         "ideas",
         "doc",
         "bug"
->>>>>>> 859d13a2
+      ]
+    },
+    {
+      "login": "diogob",
+      "name": "Diogo Biazus",
+      "avatar_url": "https://avatars.githubusercontent.com/u/20662?v=4",
+      "profile": "https://github.com/diogob",
+      "contributions": [
+        "code"
       ]
     }
   ]
