{
  "projectName": "make-service",
  "projectOwner": "gustavoguichard",
  "files": [
    "README.md"
  ],
  "commitType": "docs",
  "commitConvention": "angular",
  "contributorsPerLine": 7,
  "contributors": [
    {
<<<<<<< HEAD
      "login": "danielweinmann",
      "name": "Daniel Weinmann",
      "avatar_url": "https://avatars.githubusercontent.com/u/204765?v=4",
      "profile": "https://www.linkedin.com/in/danielweinmann",
      "contributions": [
        "code",
        "promotion",
        "ideas",
        "doc"
=======
      "login": "gustavoguichard",
      "name": "Guga Guichard",
      "avatar_url": "https://avatars.githubusercontent.com/u/566971?v=4",
      "profile": "https://github.com/gustavoguichard",
      "contributions": [
        "code",
        "projectManagement",
        "promotion",
        "maintenance",
        "doc",
        "bug",
        "infra",
        "question",
        "research",
        "review",
        "ideas",
        "example"
>>>>>>> d253181e
      ]
    }
  ]
}<|MERGE_RESOLUTION|>--- conflicted
+++ resolved
@@ -9,17 +9,6 @@
   "contributorsPerLine": 7,
   "contributors": [
     {
-<<<<<<< HEAD
-      "login": "danielweinmann",
-      "name": "Daniel Weinmann",
-      "avatar_url": "https://avatars.githubusercontent.com/u/204765?v=4",
-      "profile": "https://www.linkedin.com/in/danielweinmann",
-      "contributions": [
-        "code",
-        "promotion",
-        "ideas",
-        "doc"
-=======
       "login": "gustavoguichard",
       "name": "Guga Guichard",
       "avatar_url": "https://avatars.githubusercontent.com/u/566971?v=4",
@@ -37,7 +26,18 @@
         "review",
         "ideas",
         "example"
->>>>>>> d253181e
+      ]
+    },
+    {
+      "login": "danielweinmann",
+      "name": "Daniel Weinmann",
+      "avatar_url": "https://avatars.githubusercontent.com/u/204765?v=4",
+      "profile": "https://www.linkedin.com/in/danielweinmann",
+      "contributions": [
+        "code",
+        "promotion",
+        "ideas",
+        "doc"
       ]
     }
   ]
